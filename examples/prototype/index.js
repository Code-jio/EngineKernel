--- conflicted
+++ resolved
@@ -25,37 +25,31 @@
             path: "/plugins/scene",
             pluginClass: EngineKernel.BaseScene,
             userData: {
-<<<<<<< HEAD
                 rendererConfig: {
                     container: document.getElementById("container"),
+                    antialias: true,
+                    alpha: false,
+                    clearColor: 0x444444,
                 },
-=======
-                // rendererConfig: {
-                //     container: document.getElementById("container"),
-                //     antialias: true,
-                //     alpha: false,
-                //     clearColor: 0x444444,
-                // },
-                // cameraConfig: {
-                //     type: "perspective",
-                //     fov: 45,
-                //     near: 0.1,
-                //     far: 1000,
-                //     position: [0, 0, 5],
-                //     lookAt: [0, 0, 0],
-                // },
-                // lightConfig: {
-                //     ambientLight: {
-                //         color: 0xffffff,
-                //         intensity: 0.5,
-                //     },
-                //     directionalLight: {
-                //         color: 0xffffff,
-                //         intensity: 1,
-                //         position: [10, 10, 10],
-                //     },
-                // },
->>>>>>> e412ec18
+                cameraConfig: {
+                    type: "perspective",
+                    fov: 45,
+                    near: 0.1,
+                    far: 1000,
+                    position: [0, 0, 5],
+                    lookAt: [0, 0, 0],
+                },
+                lightConfig: {
+                    ambientLight: {
+                        color: 0xffffff,
+                        intensity: 0.5,
+                    },
+                    directionalLight: {
+                        color: 0xffffff,
+                        intensity: 1,
+                        position: [10, 10, 10],
+                    },
+                },
             },
         },
     ],
@@ -81,62 +75,27 @@
         camera: baseScene.camera,
         domElement: baseScene.renderer.domElement,
     },
-// }).register({
-//     name: "SkyBox",
-//     path: "/plugins/webgl/skyBox",
-//     pluginClass: EngineKernel.SkyBox,
-//     userData: {
-//         turbidity: 10,
-//         rayleigh: 2,
-//         elevation: 2,
-//         azimuth: 180,
-//         scene: baseScene.scene,
-//         renderer: baseScene.renderer,
-//     }
 })
 
-<<<<<<< HEAD
-// 监听资源加载事件
-engine.on("resource-loaded", (result) => {
-    console.log(`资源 "${result.name}" 加载完成`, result)
-    
-    if (result.type === 'gltf') {
-        const gltf = result.data
-        // 调整模型
-        gltf.scene.scale.set(0.01, 0.01, 0.01)
-        gltf.scene.position.set(0, -1.5, 0)
-        
+engine.on("init-complete", () => {
+    let gltfLoader = engine.getPlugin("ResourceReaderPlugin").gltfLoader
+
+    gltfLoader.load("./public/model/Horse.glb", gltf => {
+        console.log("gltf", gltf)
+        gltf.scene.scale.set(0.01, 0.01, 0.01) // 调整模型大小
+        gltf.scene.position.set(0, 0, 0)
+
+        // 调试模型材质
+        gltf.scene.traverse(child => {
+            if (child.material) {
+                child.material.needsUpdate = true
+            }
+        })
+
         // 添加模型到场景
-        baseScene.scene.add(gltf.scene)
-        console.log("模型已添加到场景",baseScene.scene)
-    }
-})
+        engine.getPlugin("BaseScene").scene.add(gltf.scene)
+    })
 
-engine.on("init-complete", async () => {
-    // 启动渲染循环
+    // 渲染循环
     engine.getPlugin("RenderLoopPlugin").initialize()
-})
-=======
-
-// engine.on("init-complete", () => {
-//     let gltfLoader = engine.getPlugin("ResourceReaderPlugin").gltfLoader
-
-//     gltfLoader.load("./public/model/Horse.glb", gltf => {
-//         gltf.scene.scale.set(0.01, 0.01, 0.01) // 调整模型大小
-//         gltf.scene.position.set(0, 0, 0)
-
-//         // 调试模型材质
-//         gltf.scene.traverse(child => {
-//             if (child.material) {
-//                 child.material.needsUpdate = true
-//             }
-//         })
-
-//         // 添加模型到场景
-//         engine.getPlugin("BaseScene").scene.add(gltf.scene)
-//     })
-
-//     // 渲染循环
-//     engine.getPlugin("RenderLoopPlugin").initialize()
-// })
->>>>>>> e412ec18
+})