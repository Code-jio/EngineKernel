--- conflicted
+++ resolved
@@ -3,7 +3,6 @@
 import * as THREE from "three"
 import eventBus from '../../eventBus/eventBus'
 import { GLTFLoader } from "three/examples/jsm/loaders/GLTFLoader"
-<<<<<<< HEAD
 
 
 // 加载path底下所有的文件，以文件名为key，文件路径为value，返回一个对象。 这个path是一个文件目录路径
@@ -49,41 +48,6 @@
     }
     return path;
 };
-=======
-
-// 支持的文件类型枚举
-enum ResourceType {
-    GLTF = 'gltf',
-    TEXTURE = 'texture', 
-    SKYBOX = 'skybox',
-    TEXT = 'text',
-    SCRIPT = 'script'
-}
-
-// 资源配置接口
-interface ResourceConfig {
-    name: string
-    path: string
-    type: ResourceType
-    priority?: number
-}
-
-// 加载任务接口
-interface LoadTask {
-    id: string
-    config: ResourceConfig
-    promise: Promise<any>
-    status: 'pending' | 'loading' | 'completed' | 'failed'
-}
-
-// 加载结果接口
-interface LoadResult {
-    name: string
-    type: ResourceType
-    data: any
-    loadTime: number
-}
->>>>>>> 4648d91e
 
 /**
  * 资源读取插件
@@ -112,54 +76,15 @@
 
     constructor(meta: any) {
         super(meta)
-        
+        this.url = meta?.userData?.url || "";
+        validateResourcePath(this.url);
+        this.gltfLoader = new GLTFLoader()
+        this.loadFromDirectory(this.url)
+    }
+
+    // 从目录加载资源
+    async loadFromDirectory(dirPath: string) {
         try {
-            this.initializePlugin(meta)
-            this.initializeLoaders()
-            this.setupEventListeners()
-        } catch (error) {
-            console.error('ResourceReaderPlugin 初始化失败:', error)
-            throw new Error(`资源读取插件初始化错误: ${error instanceof Error ? error.message : '未知错误'}`)
-        }
-    }
-
-    /**
-     * 初始化插件配置
-     */
-    private initializePlugin(meta: any): void {
-        const userData = meta?.userData || {}
-        this.baseUrl = userData.url || "/public"
-        this.maxConcurrentTasks = userData.maxConcurrent || 4
-        
-        // 验证基础 URL
-        if (!this.baseUrl) {
-            throw new Error('资源基础路径不能为空')
-        }
-    }
-
-    /**
-     * 初始化各种加载器
-     */
-    private initializeLoaders(): void {
-        this.loadersMap.set(ResourceType.GLTF, new GLTFLoader())
-        this.loadersMap.set(ResourceType.TEXTURE, new THREE.TextureLoader())
-        // 其他加载器可以后续添加
-    }
-
-    /**
-     * 设置事件监听器
-     */
-    private setupEventListeners(): void {
-        eventBus.on('load-resource', this.handleResourceLoadRequest.bind(this))
-        eventBus.on('load-resource-list', this.handleResourceListLoadRequest.bind(this))
-    }
-
-    /**
-     * 处理单个资源加载请求
-     */
-    private handleResourceLoadRequest(resourceConfig: ResourceConfig): void {
-        try {
-<<<<<<< HEAD
             eventBus.emit('DIR_SCAN_START', { path: dirPath });
             const fileMap = await getResource(dirPath);
             
@@ -176,11 +101,48 @@
         } catch (error) {
             console.error('目录加载失败:', error);
             eventBus.emit('LOAD_ERROR', error);
-=======
+        }
+    }
+
+    /**
+     * 初始化插件配置
+     */
+    private initializePlugin(meta: any): void {
+        const userData = meta?.userData || {}
+        this.baseUrl = userData.url || "/public"
+        this.maxConcurrentTasks = userData.maxConcurrent || 4
+        
+        // 验证基础 URL
+        if (!this.baseUrl) {
+            throw new Error('资源基础路径不能为空')
+        }
+    }
+
+    /**
+     * 初始化各种加载器
+     */
+    private initializeLoaders(): void {
+        this.loadersMap.set(ResourceType.GLTF, new GLTFLoader())
+        this.loadersMap.set(ResourceType.TEXTURE, new THREE.TextureLoader())
+        // 其他加载器可以后续添加
+    }
+
+    /**
+     * 设置事件监听器
+     */
+    private setupEventListeners(): void {
+        eventBus.on('load-resource', this.handleResourceLoadRequest.bind(this))
+        eventBus.on('load-resource-list', this.handleResourceListLoadRequest.bind(this))
+    }
+
+    /**
+     * 处理单个资源加载请求
+     */
+    private handleResourceLoadRequest(resourceConfig: ResourceConfig): void {
+        try {
             this.loadResource(resourceConfig)
         } catch (error) {
             console.error('处理资源加载请求失败:', error)
->>>>>>> 4648d91e
         }
     }
 
@@ -195,238 +157,20 @@
         }
     }
 
-    /**
-     * 加载单个资源
-     */
-    public loadResource(config: ResourceConfig): Promise<LoadResult> {
-        const taskId = this.generateTaskId(config)
-        
-        // 检查缓存
-        if (this.resourceCache.has(taskId)) {
-            const cachedResult = this.resourceCache.get(taskId)
-            eventBus.emit('resource-loaded', cachedResult)
-            return Promise.resolve(cachedResult)
-        }
-
-        // 检查是否已在队列中
-        if (this.loadTaskQueue.has(taskId)) {
-            return this.loadTaskQueue.get(taskId)!.promise
-        }
-
-        // 创建加载任务
-        const loadPromise = this.createLoadTask(config)
-        const task: LoadTask = {
-            id: taskId,
-            config,
-            promise: loadPromise,
-            status: 'pending'
-        }
-
-        this.loadTaskQueue.set(taskId, task)
-        this.totalTaskCount++
-        
-        // 开始处理队列
-        this.processTaskQueue()
-        
-        return loadPromise
-    }
-
-    /**
-     * 批量加载资源
-     */
-    public loadResourceList(resourceList: ResourceConfig[]): Promise<LoadResult[]> {
-        const loadPromises = resourceList.map(config => this.loadResource(config))
-        return Promise.all(loadPromises)
-    }
-
-    /**
-     * 创建加载任务
-     */
-    private createLoadTask(config: ResourceConfig): Promise<LoadResult> {
-        return new Promise((resolve, reject) => {
-            const startTime = Date.now()
-            const fullPath = this.buildResourcePath(config.path)
-            
-            switch (config.type) {
-                case ResourceType.GLTF:
-                    this.loadGltfResource(fullPath, config.name, startTime, resolve, reject)
-                    break
-                case ResourceType.TEXTURE:
-                    this.loadTextureResource(fullPath, config.name, startTime, resolve, reject)
-                    break
-                case ResourceType.TEXT:
-                    this.loadTextResource(fullPath, config.name, startTime, resolve, reject)
-                    break
-                case ResourceType.SCRIPT:
-                    this.loadScriptResource(fullPath, config.name, startTime, resolve, reject)
-                    break
-                default:
-                    reject(new Error(`不支持的资源类型: ${config.type}`))
-            }
-        })
-    }
-
-    /**
-     * 加载 GLTF 模型
-     */
-    private loadGltfResource(
-        path: string, 
-        name: string, 
-        startTime: number,
-        resolve: Function, 
-        reject: Function
-    ): void {
-        const loader = this.loadersMap.get(ResourceType.GLTF)
-        
-        loader.load(
-            path,
-            (gltf: any) => {
-                const result = this.createLoadResult(name, ResourceType.GLTF, gltf, startTime)
-                this.handleLoadSuccess(result, resolve)
-            },
-            (progress: any) => {
-                eventBus.emit('resource-progress', { name, progress })
-            },
-            (error: any) => {
-                this.handleLoadError(name, error, reject)
-            }
-        )
-    }
-
-    /**
-     * 加载纹理资源
-     */
-    private loadTextureResource(
-        path: string, 
-        name: string, 
-        startTime: number,
-        resolve: Function, 
-        reject: Function
-    ): void {
-        const loader = this.loadersMap.get(ResourceType.TEXTURE)
-        
-        loader.load(
-            path,
-            (texture: THREE.Texture) => {
-                const result = this.createLoadResult(name, ResourceType.TEXTURE, texture, startTime)
-                this.handleLoadSuccess(result, resolve)
-            },
-            (progress: any) => {
-                eventBus.emit('resource-progress', { name, progress })
-            },
-            (error: any) => {
-                this.handleLoadError(name, error, reject)
-            }
-        )
-    }
-
-    /**
-     * 加载文本资源
-     */
-    private loadTextResource(
-        path: string, 
-        name: string, 
-        startTime: number,
-        resolve: Function, 
-        reject: Function
-    ): void {
-        fetch(path)
-            .then(response => {
-                if (!response.ok) {
-                    throw new Error(`HTTP ${response.status}: ${response.statusText}`)
+    private async loadResource(filePath: string, fileType: string) {
+        if (this.cache.has(filePath)) {
+            const cachedResponse = await caches.open('my-cache').then(cache => cache.match(filePath));
+            if (cachedResponse) {
+                const contentType = cachedResponse.headers.get('Content-Type');
+                if (contentType && contentType.includes('application/json')) {
+                    return cachedResponse.json();
                 }
-                return response.text()
-            })
-            .then(text => {
-                const result = this.createLoadResult(name, ResourceType.TEXT, text, startTime)
-                this.handleLoadSuccess(result, resolve)
-            })
-            .catch(error => {
-                this.handleLoadError(name, error, reject)
-            })
-    }
-
-    /**
-     * 加载脚本资源
-     */
-    private loadScriptResource(
-        path: string, 
-        name: string, 
-        startTime: number,
-        resolve: Function, 
-        reject: Function
-    ): void {
-        const script = document.createElement('script')
-        script.src = path
-        script.onload = () => {
-            const result = this.createLoadResult(name, ResourceType.SCRIPT, script, startTime)
-            this.handleLoadSuccess(result, resolve)
-        }
-        script.onerror = (error) => {
-            this.handleLoadError(name, error, reject)
-        }
-        document.head.appendChild(script)
-    }
-
-    /**
-     * 处理加载成功
-     */
-    private handleLoadSuccess(result: LoadResult, resolve: Function): void {
-        // 添加到缓存
-        this.resourceCache.set(result.name, result)
-        
-        // 更新统计
-        this.completedTaskCount++
-        this.activeTaskCount--
-        
-        // 发送事件
-        eventBus.emit('resource-loaded', result)
-        eventBus.emit('resource-progress-update', {
-            total: this.totalTaskCount,
-            completed: this.completedTaskCount,
-            failed: this.failedTaskCount
-        })
-        
-        // 继续处理队列
-        this.processTaskQueue()
-        
-        resolve(result)
-    }
-
-    /**
-     * 处理加载失败
-     */
-    private handleLoadError(name: string, error: any, reject: Function): void {
-        this.failedTaskCount++
-        this.activeTaskCount--
-        
-        const errorMessage = `加载资源 "${name}" 失败: ${error instanceof Error ? error.message : '未知错误'}`
-        console.error(errorMessage, error)
-        
-        eventBus.emit('resource-load-error', { name, error: errorMessage })
-        eventBus.emit('resource-progress-update', {
-            total: this.totalTaskCount,
-            completed: this.completedTaskCount,
-            failed: this.failedTaskCount
-        })
-        
-        // 继续处理队列
-        this.processTaskQueue()
-        
-        reject(new Error(errorMessage))
-    }
-
-    /**
-     * 创建加载结果对象
-     */
-    private createLoadResult(name: string, type: ResourceType, data: any, startTime: number): LoadResult {
-        return {
-            name,
-            type,
-            data,
-            loadTime: Date.now() - startTime
-        }
-<<<<<<< HEAD
+            }
+        }
+        const response = await fetch(filePath);
+        if (!response.ok) {
+            throw new Error(`Failed to fetch resource: ${response.statusText}`);
+        }
 
         // 新增响应内容预检
         const contentType = response.headers.get('Content-Type');
@@ -480,8 +224,171 @@
                     });
                     break;
                 default:
-                    reject(new Error(`Unsupported file type: ${fileType}`));
-=======
+                    reject(new Error(`不支持的资源类型: ${config.type}`))
+            }
+        })
+    }
+
+    /**
+     * 加载 GLTF 模型
+     */
+    private loadGltfResource(
+        path: string, 
+        name: string, 
+        startTime: number,
+        resolve: Function, 
+        reject: Function
+    ): void {
+        const loader = this.loadersMap.get(ResourceType.GLTF)
+        
+        loader.load(
+            path,
+            (gltf: any) => {
+                const result = this.createLoadResult(name, ResourceType.GLTF, gltf, startTime)
+                this.handleLoadSuccess(result, resolve)
+            },
+            (progress: any) => {
+                eventBus.emit('resource-progress', { name, progress })
+            },
+            (error: any) => {
+                this.handleLoadError(name, error, reject)
+            }
+        )
+    }
+
+    /**
+     * 加载纹理资源
+     */
+    private loadTextureResource(
+        path: string, 
+        name: string, 
+        startTime: number,
+        resolve: Function, 
+        reject: Function
+    ): void {
+        const loader = this.loadersMap.get(ResourceType.TEXTURE)
+        
+        loader.load(
+            path,
+            (texture: THREE.Texture) => {
+                const result = this.createLoadResult(name, ResourceType.TEXTURE, texture, startTime)
+                this.handleLoadSuccess(result, resolve)
+            },
+            (progress: any) => {
+                eventBus.emit('resource-progress', { name, progress })
+            },
+            (error: any) => {
+                this.handleLoadError(name, error, reject)
+            }
+        )
+    }
+
+    /**
+     * 加载文本资源
+     */
+    private loadTextResource(
+        path: string, 
+        name: string, 
+        startTime: number,
+        resolve: Function, 
+        reject: Function
+    ): void {
+        fetch(path)
+            .then(response => {
+                if (!response.ok) {
+                    throw new Error(`HTTP ${response.status}: ${response.statusText}`)
+                }
+                return response.text()
+            })
+            .then(text => {
+                const result = this.createLoadResult(name, ResourceType.TEXT, text, startTime)
+                this.handleLoadSuccess(result, resolve)
+            })
+            .catch(error => {
+                this.handleLoadError(name, error, reject)
+            })
+    }
+
+    /**
+     * 加载脚本资源
+     */
+    private loadScriptResource(
+        path: string, 
+        name: string, 
+        startTime: number,
+        resolve: Function, 
+        reject: Function
+    ): void {
+        const script = document.createElement('script')
+        script.src = path
+        script.onload = () => {
+            const result = this.createLoadResult(name, ResourceType.SCRIPT, script, startTime)
+            this.handleLoadSuccess(result, resolve)
+        }
+        script.onerror = (error) => {
+            this.handleLoadError(name, error, reject)
+        }
+        document.head.appendChild(script)
+    }
+
+    /**
+     * 处理加载成功
+     */
+    private handleLoadSuccess(result: LoadResult, resolve: Function): void {
+        // 添加到缓存
+        this.resourceCache.set(result.name, result)
+        
+        // 更新统计
+        this.completedTaskCount++
+        this.activeTaskCount--
+        
+        // 发送事件
+        eventBus.emit('resource-loaded', result)
+        eventBus.emit('resource-progress-update', {
+            total: this.totalTaskCount,
+            completed: this.completedTaskCount,
+            failed: this.failedTaskCount
+        })
+        
+        // 继续处理队列
+        this.processTaskQueue()
+        
+        resolve(result)
+    }
+
+    /**
+     * 处理加载失败
+     */
+    private handleLoadError(name: string, error: any, reject: Function): void {
+        this.failedTaskCount++
+        this.activeTaskCount--
+        
+        const errorMessage = `加载资源 "${name}" 失败: ${error instanceof Error ? error.message : '未知错误'}`
+        console.error(errorMessage, error)
+        
+        eventBus.emit('resource-load-error', { name, error: errorMessage })
+        eventBus.emit('resource-progress-update', {
+            total: this.totalTaskCount,
+            completed: this.completedTaskCount,
+            failed: this.failedTaskCount
+        })
+        
+        // 继续处理队列
+        this.processTaskQueue()
+        
+        reject(new Error(errorMessage))
+    }
+
+    /**
+     * 创建加载结果对象
+     */
+    private createLoadResult(name: string, type: ResourceType, data: any, startTime: number): LoadResult {
+        return {
+            name,
+            type,
+            data,
+            loadTime: Date.now() - startTime
+        }
     }
 
     /**
@@ -513,7 +420,6 @@
                 task.status = 'failed'
             } finally {
                 this.loadTaskQueue.delete(task.id)
->>>>>>> 4648d91e
             }
         }
 
